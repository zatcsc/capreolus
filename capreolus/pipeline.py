import importlib
import sys
<<<<<<< HEAD

from collections import OrderedDict
from functools import partial

import sacred

sacred.SETTINGS.CONFIG.READ_ONLY_CONFIG = False

from capreolus.registry import all_known_modules
from capreolus.task import Task

print('pipeline: ', __name__)
=======

from collections import OrderedDict
from functools import partial

import sacred

sacred.SETTINGS.CONFIG.READ_ONLY_CONFIG = False

from capreolus.registry import all_known_modules
from capreolus.task import Task
>>>>>>> 1295a8d7


class Pipeline:
    def __init__(self, task_name, rewritten_args):
        """ Declare a pipeline consisting of one or more modules.
            The modules will be initialized in `module_order` with the default classes provided in `module_defaults`. """

        self.task = Task.plugins[task_name]
        self.rewritten_args = rewritten_args

        for module in self.task.module_order:
            importlib.import_module(module)

        # create a sacred experiment to attach config options, ingredients, etc. to
        self.ex = self.create_experiment(self.task.name)

        # add provided config_functions to experiment
        for config_function in self.task.config_functions:
            self.ex.config(config_function)

        # add provided ingredient config overrides
        for ingredient_path, k, v in self.task.config_overrides:
            self.ex.ingredient_lookup[ingredient_path].add_config({k: v})

        self.ex.default_command = self.task.default_command

    def _command_wrapper(self, _config, command_func):
        modules = self.create_modules(_config)
        return command_func(_config, modules)

    def _ingredient_command_wrapper(self, _config, command_func, path):
        modules = self.create_modules(_config)

        path_elements = path.split(".")
        current_module = modules[path_elements[0]]
        for path_element in path_elements[1:]:
            current_module = current_module.required_modules[path_element]

        return command_func(current_module)

    def run(self):
        # TODO this is a hack to make Tasks show up in the sacred print msg. fix help messages to remove it.
        for command_name in reversed(sorted(self.task.plugins)):
            self.ex.commands[command_name] = self.ex.commands["print_config"]
            self.ex.commands.move_to_end(command_name, last=False)

        self.ex.run_commandline(argv=self.rewritten_args)

    def _create_module_ingredients(self, choices):
        """ Using any module `choices` and the module defaults in `self.task.module_defaults`, create ingredients for each module """

        ingredients = []
        ingredient_commands = []
        provided_modules = set()
        for module in self.task.module_order:
            module_name = choices.get(module, self.task.module_defaults.get(module))
            if module_name is None:
                raise Exception(f"a {module} module was not declared in the module choices or pipeline defaults")

            module_cls = all_known_modules[module].plugins[module_name]
            module_ingredient, command_list = module_cls.resolve_dependencies(module, all_known_modules, provided_modules)

            ingredients.append(module_ingredient)
            ingredient_commands.extend(command_list)
            provided_modules.add(module)

        return ingredients, ingredient_commands

    def _extract_choices_from_argv(self, args):
        """ Given a list of command line arguments in `args`, return a dictionary specifying any module classes chosen """

        choices = {}
        # no config options were provided
        if "with" not in args:
            return choices

        # consider only text after the initial "with" statement, which indicates the beginning of config options
        args = args[args.index("with") + 1 :]

        for module in self.task.module_order:
            choices[module] = self._extract_module_choice_from_args(module, args)

        return {module: choice for module, choice in choices.items() if choice is not None}

    def _extract_module_choice_from_args(self, module, args):
        key = f"{module}="
        choice = None
        # if a key is repeated several times, we use the last value in order to match sacred's behavior
        for arg in args:
            if arg.startswith(key):
                choice = arg[len(key) :]
        return choice

    def _rewrite_argv_for_ingredients(self, args):
        """ Rewrite `args` so that module choices are converted to the correct notation for ingredients.
            e.g., option "collection=robust04" is rewritten to "collection._name=robust04"
            This is needed so that the former notation can be used by users. """

        # rewriting is not necessary if no config options were provided
        if "with" not in args:
            return args

        config_args = args[args.index("with") + 1 :]
        rewritten_args = args[: args.index("with") + 1]
        for arg in config_args:
            if "=" not in arg:
                # this is a filename
                print("WARNING: arguments provided in files may not be parsed correctly; _name handling is not implemented")
                rewritten_args.append(arg)
            else:
                k, v = arg.split("=")
                for module in self.task.module_order:
                    if k == module:
                        arg = f"{module}._name={v}"
                rewritten_args.append(arg)

        return rewritten_args

    def create_experiment(self, experiment_name, interactive=False):
        """ Create a sacred.Experiment containing config options for the chosen modules (and their dependencies) """

<<<<<<< HEAD
        chosen = self._extract_choices_from_argv(sys.argv)
        sys.argv = self._rewrite_argv_for_ingredients(sys.argv)
=======
        chosen = self._extract_choices_from_argv(self.rewritten_args)
        self.rewritten_args = self._rewrite_argv_for_ingredients(self.rewritten_args)
>>>>>>> 1295a8d7

        ingredients, ingredient_commands = self._create_module_ingredients(chosen)
        # for ingredient in ingredients:
        #    print_ingredient(ingredient)

        self.ex = sacred.Experiment(experiment_name, ingredients=ingredients, interactive=interactive)

        self.ex.ingredient_lookup = {}

        def _traverse_and_add_ingredients(children):
            for child in children:
                self.ex.ingredient_lookup[child.path] = child
                _traverse_and_add_ingredients(child.ingredients)

        _traverse_and_add_ingredients(self.ex.ingredients)

        # add task commands
        for command_name, command_func in self.task.commands.items():
            partial_func = partial(self._command_wrapper, command_func=command_func)
            partial_func.__name__ = command_name
            captured_func = self.ex.capture(partial_func)
            captured_func.unobserved = False  # TODO check
            self.ex.commands[command_name] = captured_func

        # add ingredient commands, which are subtly different from experiment-level commands (tasks).
        # We capture the function using the experiment config (as before), however,
        # we add the command name to the ingredient rather than the experiment so that sacred parses it correctly.
        for command_name, command_func, path, ingredient in ingredient_commands:
            partial_func = partial(self._ingredient_command_wrapper, command_func=command_func, path=path)
            partial_func.__name__ = command_name
            captured_func = self.ex.capture(partial_func)
            captured_func.unobserved = False  # TODO check
            ingredient.commands[command_name] = captured_func

        return self.ex

    def create_modules(self, _config):
        """ Instantiate and return the chosen modules using the given config options """

        modules = OrderedDict()
        provided = {module: _config[module] for module in self.task.module_order}

        # fill in parts of the config that were provided at the top level
        for m in self.task.module_order:
            module_name = _config[m]["_name"]
            module_cls = all_known_modules[m].plugins[module_name]
            module_cls.add_missing_modules_to_config(_config[m], all_known_modules, provided)

        # instantiate models from the expanded config
        for m in self.task.module_order:
            module_name = _config[m]["_name"]
            module_cls = all_known_modules[m].plugins[module_name]
            module = module_cls.instantiate_from_config(_config[m], all_known_modules)

            modules[m] = module

        return modules


class Notebook:
    def __init__(self, module_defaults, config_string="", module_order=None):
        """ Construct a pipeline consising of the modules in `module_defaults` and config options in `config`.
            Modules will be initialized in `module_order` if it is provided.
            If not, `Collection` modules are initialized first, followed by the remaining modules in alphabetical order.
            This is safe as long as Collection is the only required dependency. You will need to set `module_order` if not.
        """

        if not module_order:
            # move collection to the front, if present, then sort alphabetically.
            module_order = sorted(module_defaults.keys(), key=lambda x: (x != "collection", x))

        missing_modules = set(module_defaults.keys()) - set(module_order)
        if len(missing_modules) > 0:
            raise ValueError(
                "When module_order is provided, it must contain every module in module_defaults, but these modules were missing: {missing_modules}"
            )
<<<<<<< HEAD

        self.config = None
        self.modules = None

        def interactive(config, modules):
            print("returning control to notebook")
            self.config = config
            self.modules = modules

        class NotebookTask(Task):
            def notebook_config():
                seed = 123_456

            name = "notebook"
            module_order = None
            module_defaults = None
            config_functions = [notebook_config]
            config_overrides = []
            commands = {"interactive": interactive}
            default_command = interactive

        NotebookTask.module_order = module_order
        NotebookTask.module_defaults = module_defaults

        config_args = config_string.split()
        if len(config_args) > 0 and config_args[0] != "with":
            config_args.insert(0, "with")
        rewritten_args = ["notebook", "interactive"] + config_args

=======

        self.config = None
        self.modules = None

        def interactive(config, modules):
            print("returning control to notebook")
            self.config = config
            self.modules = modules

        class NotebookTask(Task):
            def notebook_config():
                seed = 123_456

            name = "notebook"
            module_order = None
            module_defaults = None
            config_functions = [notebook_config]
            config_overrides = []
            commands = {"interactive": interactive}
            default_command = interactive

        NotebookTask.module_order = module_order
        NotebookTask.module_defaults = module_defaults

        config_args = config_string.split()
        if len(config_args) > 0 and config_args[0] != "with":
            config_args.insert(0, "with")
        rewritten_args = ["notebook", "interactive"] + config_args

>>>>>>> 1295a8d7
        pipeline = Pipeline("notebook", rewritten_args=rewritten_args)
        pipeline.run()<|MERGE_RESOLUTION|>--- conflicted
+++ resolved
@@ -1,6 +1,5 @@
 import importlib
 import sys
-<<<<<<< HEAD
 
 from collections import OrderedDict
 from functools import partial
@@ -11,20 +10,6 @@
 
 from capreolus.registry import all_known_modules
 from capreolus.task import Task
-
-print('pipeline: ', __name__)
-=======
-
-from collections import OrderedDict
-from functools import partial
-
-import sacred
-
-sacred.SETTINGS.CONFIG.READ_ONLY_CONFIG = False
-
-from capreolus.registry import all_known_modules
-from capreolus.task import Task
->>>>>>> 1295a8d7
 
 
 class Pipeline:
@@ -146,13 +131,8 @@
     def create_experiment(self, experiment_name, interactive=False):
         """ Create a sacred.Experiment containing config options for the chosen modules (and their dependencies) """
 
-<<<<<<< HEAD
-        chosen = self._extract_choices_from_argv(sys.argv)
-        sys.argv = self._rewrite_argv_for_ingredients(sys.argv)
-=======
         chosen = self._extract_choices_from_argv(self.rewritten_args)
         self.rewritten_args = self._rewrite_argv_for_ingredients(self.rewritten_args)
->>>>>>> 1295a8d7
 
         ingredients, ingredient_commands = self._create_module_ingredients(chosen)
         # for ingredient in ingredients:
@@ -229,7 +209,6 @@
             raise ValueError(
                 "When module_order is provided, it must contain every module in module_defaults, but these modules were missing: {missing_modules}"
             )
-<<<<<<< HEAD
 
         self.config = None
         self.modules = None
@@ -259,36 +238,5 @@
             config_args.insert(0, "with")
         rewritten_args = ["notebook", "interactive"] + config_args
 
-=======
-
-        self.config = None
-        self.modules = None
-
-        def interactive(config, modules):
-            print("returning control to notebook")
-            self.config = config
-            self.modules = modules
-
-        class NotebookTask(Task):
-            def notebook_config():
-                seed = 123_456
-
-            name = "notebook"
-            module_order = None
-            module_defaults = None
-            config_functions = [notebook_config]
-            config_overrides = []
-            commands = {"interactive": interactive}
-            default_command = interactive
-
-        NotebookTask.module_order = module_order
-        NotebookTask.module_defaults = module_defaults
-
-        config_args = config_string.split()
-        if len(config_args) > 0 and config_args[0] != "with":
-            config_args.insert(0, "with")
-        rewritten_args = ["notebook", "interactive"] + config_args
-
->>>>>>> 1295a8d7
         pipeline = Pipeline("notebook", rewritten_args=rewritten_args)
         pipeline.run()