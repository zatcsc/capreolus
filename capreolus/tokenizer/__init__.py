from capreolus.registry import ModuleBase, RegisterableModule, Dependency


class Tokenizer(ModuleBase, metaclass=RegisterableModule):
    """the module base class"""

    module_type = "tokenizer"
<<<<<<< HEAD
    cfg = {}
=======
>>>>>>> 1295a8d7


class AnseriniTokenizer(Tokenizer):
    name = "anserini"

    @staticmethod
    def config():
        keepstops = True
        stemmer = "none"<|MERGE_RESOLUTION|>--- conflicted
+++ resolved
@@ -5,10 +5,6 @@
     """the module base class"""
 
     module_type = "tokenizer"
-<<<<<<< HEAD
-    cfg = {}
-=======
->>>>>>> 1295a8d7
 
 
 class AnseriniTokenizer(Tokenizer):
